--- conflicted
+++ resolved
@@ -72,18 +72,10 @@
 	_, err = controllerutil.CreateOrUpdate(ctx.Context, ctx, fetchTarget, func(existingObj runtime.Object) error {
 		existing := existingObj.(*corev1.Secret)
 		// Set owner ref.
-<<<<<<< HEAD
-		err := controllerutil.SetControllerReference(instance, existing, ctx.Scheme)
-		if err != nil {
-			return err
-		}
-=======
 		// err := controllerutil.SetControllerReference(instance, existing, ctx.Scheme)
 		// if err != nil {
-		// 	instance.Status.Status = secretsv1beta1.StatusError
 		// 	return err
 		// }
->>>>>>> 88243f87
 		// Sync important fields.
 		existing.ObjectMeta.Labels = target.ObjectMeta.Labels
 		existing.ObjectMeta.Annotations = target.ObjectMeta.Annotations
