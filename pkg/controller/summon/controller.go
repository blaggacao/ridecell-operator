/*
Copyright 2018 Ridecell, Inc.

Licensed under the Apache License, Version 2.0 (the "License");
you may not use this file except in compliance with the License.
You may obtain a copy of the License at

    http://www.apache.org/licenses/LICENSE-2.0

Unless required by applicable law or agreed to in writing, software
distributed under the License is distributed on an "AS IS" BASIS,
WITHOUT WARRANTIES OR CONDITIONS OF ANY KIND, either express or implied.
See the License for the specific language governing permissions and
limitations under the License.
*/

package summon

import (
	summonv1beta1 "github.com/Ridecell/ridecell-operator/pkg/apis/summon/v1beta1"
	"sigs.k8s.io/controller-runtime/pkg/manager"

	"github.com/Ridecell/ridecell-operator/pkg/components"
	summoncomponents "github.com/Ridecell/ridecell-operator/pkg/controller/summon/components"
)

// Add creates a new Summon Controller and adds it to the Manager with default RBAC. The Manager will set fields on the Controller
// and Start it when the Manager is Started.
func Add(mgr manager.Manager) error {
	_, err := components.NewReconciler("summon-platform-controller", mgr, &summonv1beta1.SummonPlatform{}, Templates, []components.Component{
		// Set default values.
		summoncomponents.NewDefaults(),

		// Top-level components.
		summoncomponents.NewPullSecret(),
		summoncomponents.NewPostgres("postgres.yml.tpl"),
		summoncomponents.NewPostgresExtensions(),
		summoncomponents.NewConfigMap("configmap.yml.tpl"),
		summoncomponents.NewMigrations("migrations.yml.tpl"),
		summoncomponents.NewSuperuser(),

		// Redis components.
		summoncomponents.NewDeployment("redis/deployment.yml.tpl", false),
		summoncomponents.NewService("redis/service.yml.tpl"),

		// Web components.
		summoncomponents.NewDeployment("web/deployment.yml.tpl", true),
		summoncomponents.NewService("web/service.yml.tpl"),
		summoncomponents.NewIngress("web/ingress.yml.tpl"),

		// Daphne components.
		summoncomponents.NewDeployment("daphne/deployment.yml.tpl", true),
		summoncomponents.NewService("daphne/service.yml.tpl"),
		summoncomponents.NewIngress("daphne/ingress.yml.tpl"),

		// Static file components.
		summoncomponents.NewDeployment("static/deployment.yml.tpl", true),
		summoncomponents.NewService("static/service.yml.tpl"),
		summoncomponents.NewIngress("static/ingress.yml.tpl"),

		// Celery components.
		summoncomponents.NewDeployment("celeryd/deployment.yml.tpl", true),

		// Celerybeat components.
		summoncomponents.NewStatefulSet("celerybeat/statefulset.yml.tpl", true),
		summoncomponents.NewService("celerybeat/service.yml.tpl"),

		// Channelworker components.
		summoncomponents.NewDeployment("channelworker/deployment.yml.tpl", true),

<<<<<<< HEAD
		// End of converge status checks.
		summoncomponents.NewStatus(),
=======
		// Notification componenets.
		// Keep Notification at the end of this block
		summoncomponents.NewNotification(),
>>>>>>> eb3f8637
	})
	return err
}<|MERGE_RESOLUTION|>--- conflicted
+++ resolved
@@ -68,14 +68,12 @@
 		// Channelworker components.
 		summoncomponents.NewDeployment("channelworker/deployment.yml.tpl", true),
 
-<<<<<<< HEAD
 		// End of converge status checks.
 		summoncomponents.NewStatus(),
-=======
+
 		// Notification componenets.
 		// Keep Notification at the end of this block
 		summoncomponents.NewNotification(),
->>>>>>> eb3f8637
 	})
 	return err
 }