/*
Copyright 2018 Ridecell, Inc.

Licensed under the Apache License, Version 2.0 (the "License");
you may not use this file except in compliance with the License.
You may obtain a copy of the License at

    http://www.apache.org/licenses/LICENSE-2.0

Unless required by applicable law or agreed to in writing, software
distributed under the License is distributed on an "AS IS" BASIS,
WITHOUT WARRANTIES OR CONDITIONS OF ANY KIND, either express or implied.
See the License for the specific language governing permissions and
limitations under the License.
*/

package components

// TODO: This whole thing should probably be its own custom resource.

import (
<<<<<<< HEAD
	"io/ioutil"
	"os"

	"github.com/pkg/errors"
	corev1 "k8s.io/api/core/v1"
	metav1 "k8s.io/apimachinery/pkg/apis/meta/v1"
=======
>>>>>>> e4b2c005
	"k8s.io/apimachinery/pkg/runtime"
	"sigs.k8s.io/controller-runtime/pkg/reconcile"

	secretsv1beta1 "github.com/Ridecell/ridecell-operator/pkg/apis/secrets/v1beta1"
	summonv1beta1 "github.com/Ridecell/ridecell-operator/pkg/apis/summon/v1beta1"
	"github.com/Ridecell/ridecell-operator/pkg/components"
)

const inClusterNamespacePath = "/var/run/secrets/kubernetes.io/serviceaccount/namespace"

type pullSecretComponent struct {
	templatePath string
}

func NewPullSecret(templatePath string) *pullSecretComponent {
	return &pullSecretComponent{templatePath: templatePath}
}

func (comp *pullSecretComponent) WatchTypes() []runtime.Object {
	return []runtime.Object{
		&secretsv1beta1.PullSecret{},
	}
}

func (_ *pullSecretComponent) IsReconcilable(_ *components.ComponentContext) bool {
	// Secrets have no dependencies, always reconcile.
	return true
}

func (comp *pullSecretComponent) Reconcile(ctx *components.ComponentContext) (reconcile.Result, error) {
	instance := ctx.Top.(*summonv1beta1.SummonPlatform)
<<<<<<< HEAD

	operatorNamespace := os.Getenv("NAMESPACE")
	if operatorNamespace == "" {
		var err error
		operatorNamespace, err = getInClusterNamespace()
		if err != nil {
			instance.Status.PullSecretStatus = summonv1beta1.StatusError
			return reconcile.Result{}, err
		}
	}

	target := &corev1.Secret{}
	err := ctx.Get(ctx.Context, types.NamespacedName{Name: instance.Spec.PullSecret, Namespace: operatorNamespace}, target)
	if err != nil {
		instance.Status.PullSecretStatus = summonv1beta1.StatusError
		return reconcile.Result{Requeue: true}, err
	}

	fetchTarget := &corev1.Secret{ObjectMeta: metav1.ObjectMeta{Name: instance.Spec.PullSecret, Namespace: instance.Namespace}}
	_, err = controllerutil.CreateOrUpdate(ctx.Context, ctx, fetchTarget, func(existingObj runtime.Object) error {
		existing := existingObj.(*corev1.Secret)
		// Set owner ref.
		err := controllerutil.SetControllerReference(instance, existing, ctx.Scheme)
		if err != nil {
			instance.Status.PullSecretStatus = summonv1beta1.StatusError
			return err
		}
		// Sync important fields.
		existing.ObjectMeta.Labels = target.ObjectMeta.Labels
		existing.ObjectMeta.Annotations = target.ObjectMeta.Annotations
		existing.Type = target.Type
		existing.Data = target.Data
=======
	res, _, err := ctx.CreateOrUpdate(comp.templatePath, nil, func(goalObj, existingObj runtime.Object) error {
		goal := goalObj.(*secretsv1beta1.PullSecret)
		existing := existingObj.(*secretsv1beta1.PullSecret)
		// Copy the Spec over.
		existing.Spec = goal.Spec
		instance.Status.PullSecretStatus = existing.Status.Status
>>>>>>> e4b2c005
		return nil
	})
	return res, err

}<|MERGE_RESOLUTION|>--- conflicted
+++ resolved
@@ -19,15 +19,6 @@
 // TODO: This whole thing should probably be its own custom resource.
 
 import (
-<<<<<<< HEAD
-	"io/ioutil"
-	"os"
-
-	"github.com/pkg/errors"
-	corev1 "k8s.io/api/core/v1"
-	metav1 "k8s.io/apimachinery/pkg/apis/meta/v1"
-=======
->>>>>>> e4b2c005
 	"k8s.io/apimachinery/pkg/runtime"
 	"sigs.k8s.io/controller-runtime/pkg/reconcile"
 
@@ -59,47 +50,12 @@
 
 func (comp *pullSecretComponent) Reconcile(ctx *components.ComponentContext) (reconcile.Result, error) {
 	instance := ctx.Top.(*summonv1beta1.SummonPlatform)
-<<<<<<< HEAD
-
-	operatorNamespace := os.Getenv("NAMESPACE")
-	if operatorNamespace == "" {
-		var err error
-		operatorNamespace, err = getInClusterNamespace()
-		if err != nil {
-			instance.Status.PullSecretStatus = summonv1beta1.StatusError
-			return reconcile.Result{}, err
-		}
-	}
-
-	target := &corev1.Secret{}
-	err := ctx.Get(ctx.Context, types.NamespacedName{Name: instance.Spec.PullSecret, Namespace: operatorNamespace}, target)
-	if err != nil {
-		instance.Status.PullSecretStatus = summonv1beta1.StatusError
-		return reconcile.Result{Requeue: true}, err
-	}
-
-	fetchTarget := &corev1.Secret{ObjectMeta: metav1.ObjectMeta{Name: instance.Spec.PullSecret, Namespace: instance.Namespace}}
-	_, err = controllerutil.CreateOrUpdate(ctx.Context, ctx, fetchTarget, func(existingObj runtime.Object) error {
-		existing := existingObj.(*corev1.Secret)
-		// Set owner ref.
-		err := controllerutil.SetControllerReference(instance, existing, ctx.Scheme)
-		if err != nil {
-			instance.Status.PullSecretStatus = summonv1beta1.StatusError
-			return err
-		}
-		// Sync important fields.
-		existing.ObjectMeta.Labels = target.ObjectMeta.Labels
-		existing.ObjectMeta.Annotations = target.ObjectMeta.Annotations
-		existing.Type = target.Type
-		existing.Data = target.Data
-=======
 	res, _, err := ctx.CreateOrUpdate(comp.templatePath, nil, func(goalObj, existingObj runtime.Object) error {
 		goal := goalObj.(*secretsv1beta1.PullSecret)
 		existing := existingObj.(*secretsv1beta1.PullSecret)
 		// Copy the Spec over.
 		existing.Spec = goal.Spec
 		instance.Status.PullSecretStatus = existing.Status.Status
->>>>>>> e4b2c005
 		return nil
 	})
 	return res, err
