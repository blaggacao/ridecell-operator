--- conflicted
+++ resolved
@@ -143,11 +143,7 @@
 	// Slack almost always returns 200s, if this occurs it's likely not a code issue
 	if resp.StatusCode != http.StatusOK {
 		if err != nil {
-<<<<<<< HEAD
-			return reconcile.Result{}, errors.New("notifications: Failed to read body from non 200 HTTP StatusCode")
-=======
 			return components.Result{}, errors.Errorf("notifications: Failed to read body from non 200 HTTP StatusCode")
->>>>>>> 429c2327
 		}
 		return components.Result{}, errors.Errorf("notifications: HTTP StatusCode = %v, body of response = %#v", resp.StatusCode, body)
 	}
