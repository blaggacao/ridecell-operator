apiVersion: apiextensions.k8s.io/v1beta1
kind: CustomResourceDefinition
metadata:
  creationTimestamp: null
  labels:
    controller-tools.k8s.io: "1.0"
  name: summonplatforms.summon.ridecell.io
spec:
  group: summon.ridecell.io
  names:
    kind: SummonPlatform
    plural: summonplatforms
  scope: Namespaced
  subresources:
    status: {}
  validation:
    openAPIV3Schema:
      properties:
        apiVersion:
          type: string
        kind:
          type: string
        metadata:
          type: object
        spec:
          properties:
            config:
              type: object
            hostname:
              type: string
            pullSecret:
              type: string
            secret:
              type: string
            secretRef:
              properties:
                key:
                  type: string
                name:
                  type: string
              required:
              - name
              type: object
            slackApiEndpoint:
              type: string
            slackChannelName:
              type: string
            version:
              type: string
          required:
          - version
          - secret
          type: object
        status:
          properties:
            message:
              type: string
            migrateVersion:
              type: string
<<<<<<< HEAD
            notification:
              properties:
                lastErrorHash:
                  type: string
                notifyVersion:
                  type: string
              type: object
=======
            postgresExtensionStatus:
              type: string
>>>>>>> 73b9f1c8
            postgresStatus:
              type: string
            pullSecretStatus:
              type: string
            status:
              type: string
          type: object
  version: v1beta1
status:
  acceptedNames:
    kind: ""
    plural: ""
  conditions: []
  storedVersions: []<|MERGE_RESOLUTION|>--- conflicted
+++ resolved
@@ -57,7 +57,6 @@
               type: string
             migrateVersion:
               type: string
-<<<<<<< HEAD
             notification:
               properties:
                 lastErrorHash:
@@ -65,10 +64,8 @@
                 notifyVersion:
                   type: string
               type: object
-=======
             postgresExtensionStatus:
               type: string
->>>>>>> 73b9f1c8
             postgresStatus:
               type: string
             pullSecretStatus:
